--- conflicted
+++ resolved
@@ -116,13 +116,7 @@
         self.traffic_actors = None
         self._init_world_settings()
         self._init_traffic_manager()
-<<<<<<< HEAD
-        self._load_map("Town01_Opt") # Start on first map
-
-        self.safety_brake = 0
-=======
         self._load_map("Town05_Opt") # Start on first map
->>>>>>> 619812f8
 
         logger.info("Carla environment initialized")
 
@@ -143,14 +137,6 @@
         SPAWN_VEHICLES = 15
         logger.info(f"Loading map: {map_name}")
         self._cleanup()
-<<<<<<< HEAD
-
-        if map_name == "Town01_Opt" or map_name == "Town02_Opt":
-            SPAWN_VEHICLES = 25
-        if map_name == "Town03_Opt" or map_name == "Town04_Opt":
-            SPAWN_VEHICLES = 50
-=======
->>>>>>> 619812f8
         self.client.load_world(map_name)
         self.world = self.client.get_world()
         self._init_world_settings()
