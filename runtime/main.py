--- conflicted
+++ resolved
@@ -26,263 +26,6 @@
 print("CARLA loaded from:", carla.__file__)
 
 # ==============================================================================
-<<<<<<< HEAD
-# -- Remote Objects --------------------------------------------------------------
-# ==============================================================================
-@Pyro4.expose
-class PyroStateServer:
-    def __init__(self):
-        self.lock = threading.Lock()
-
-        # -----
-        # Specific Communication
-
-        # Lidar:
-        self.latest_lidar_result = {}
-
-    # -----
-    # LiDAR Specific Communication
-    def update_lidar_result(self, bboxes: np.ndarray, labels: np.ndarray, scores: np.ndarray, raw_detects: int):
-        """
-        Called by the inference loop to save new results
-        """
-        with self.lock:
-            # Convert numpy/tensor to standard python lists for serialization
-            self.latest_lidar_result = {
-                "bboxes": bboxes.tolist() if isinstance(bboxes, np.ndarray) else bboxes,
-                "labels": labels.tolist() if isinstance(labels, np.ndarray) else labels,
-                "scores": scores.tolist() if isinstance(scores, np.ndarray) else scores,
-                "raw_detects": raw_detects
-            }
-
-    def get_latest_lidar_result(self):
-        with self.lock:
-            return self.latest_lidar_result.copy()
-
-def start_pyro_daemon(logger, state_obj, pyro_name: str, port=9090):
-    """Starts the Pyro4 server in a background thread"""
-    daemon = Pyro4.Daemon(host="0.0.0.0", port=port)
-    uri = daemon.register(state_obj, pyro_name)
-    logger.info(f"Pyro4 Server Running! Object URI: {uri}")
-    daemon.requestLoop()
-
-# ==============================================================================
-# -- HUD --------------------------------------------------------------
-# ==============================================================================
-class MinimalHUD:
-    def __init__(self, width: int, height: int, shared_memory, pyro_state_server):
-        self.dim = (width, height)
-        self.font = pygame.font.Font(pygame.font.get_default_font(), 16)
-        self.clock = pygame.time.Clock()
-        self.fps = 0.0
-
-        self.shared_memory: CarlaWrapper = shared_memory
-        self.pyro_state_server = pyro_state_server
-
-        self.quad_w = width // 2
-        self.quad_h = height // 2
-
-        # Persistent LiDAR surface for incremental rendering (The "Fading" layer)
-        self.lidar_surface = pygame.Surface((self.quad_w, self.quad_h))
-        self.lidar_surface.fill((0, 0, 0))  # start black
-        self.lidar_surface.set_alpha(255)
-
-    def tick(self):
-        self.clock.tick()
-        self.fps = self.clock.get_fps()
-
-    def render(self, display, vehicle, distance_to_dest: float):
-        # 1. ----- RGB Camera (Top-Left)
-        frame = self.shared_memory.read_latest_image()
-        if frame is not None:
-            frame_rgb = cv2.cvtColor(frame, cv2.COLOR_BGR2RGB)
-            camera_surf = pygame.surfarray.make_surface(frame_rgb.transpose(1, 0, 2))
-            display.blit(camera_surf, (0, 0))
-
-        # 2. ----- LiDAR Points (Top-Right)
-        # Draw new points onto the persistent fading surface
-        lidar_points = self.shared_memory.read_latest_lidar_points()
-        if lidar_points is not None:
-            self._draw_lidar_incremental(lidar_points)
-        display.blit(self.lidar_surface, (self.quad_w, 0))
-
-        # 3. ----- Detected Objects (Top-Right Overlay) [NEW]
-        # We fetch the latest results
-        lidar_result = self.pyro_state_server.get_latest_lidar_result()
-        bboxes = lidar_result.get('bboxes', [])
-        raw_detected_count = lidar_result.get('raw_detected_count', None) or '/'
-
-        # We draw boxes on a fresh transparent surface to avoid "smearing"
-        if bboxes and len(bboxes) > 0:
-            self._draw_bboxes_overlay(display, bboxes, offset=(self.quad_w, 0))
-
-        # 4. ----- Object Detection Debug View (Bottom-Left)
-        obj_frame = self.shared_memory.read_latest_object_tracking()
-        if obj_frame is not None and obj_frame.size > 0:
-            obj_surf = pygame.surfarray.make_surface(obj_frame.transpose(1, 0, 2))
-            display.blit(obj_surf, (0, self.quad_h))
-
-        # 5. ----- HUD Text / Info Overlay
-        self._render_hud_info(display, vehicle, distance_to_dest, bboxes, raw_detected_count)
-
-    def _render_hud_info(self, display, vehicle, distance, bboxes, raw_detected_count):
-        """Helper to keep render method clean"""
-        hud_surface = pygame.Surface((self.dim[0], self.dim[1]), pygame.SRCALPHA)
-        hud_surface.fill((0, 0, 0, 0))
-
-        vel = vehicle.get_velocity()
-        speed_kmh = 3.6 * math.sqrt(vel.x ** 2 + vel.y ** 2 + vel.z ** 2)
-        detected_count = len(bboxes) if bboxes else '/'
-
-        lines = [
-            f"Speed: {speed_kmh:6.1f} km/h",
-            f"Distance: {distance:7.1f} m",
-            f"FPS: {self.fps:5.1f}",
-            f"LIDAR Detected: {detected_count} objects",
-            f"Raw LIDAR: {raw_detected_count} objects",
-        ]
-
-        # Semi-transparent background box
-        info_bg = pygame.Surface((20* len(lines) + 10, 90))
-        info_bg.fill((0, 0, 0))
-        info_bg.set_alpha(140)
-        display.blit(info_bg, (10, 10))
-
-        info_x, info_y = 20, 20
-        for line in lines:
-            text = self.font.render(line, True, (255, 255, 255))
-            display.blit(text, (info_x, info_y))
-            info_y += 20
-
-    def _draw_bboxes_overlay(self, display, bboxes, offset=(0, 0), max_range=50.0):
-        """
-        Draws bounding boxes.
-        We must perform the exact same coordinate transforms as the LiDAR points
-        to ensure they align perfectly.
-        """
-        width, height = self.lidar_surface.get_size()
-
-        # Create a fresh transparent surface
-        bbox_surface = pygame.Surface((width, height), pygame.SRCALPHA)
-        bbox_surface.fill((0, 0, 0, 0))
-
-        # PointPillars Output Format: [x, y, z, dx, dy, dz, rot]
-        # x, y, z: Center
-        # dx, dy, dz: Dimensions (Length, Width, Height)
-        # rot: Yaw angle in radians
-
-        for box in bboxes:
-            # 1. Recover CARLA Coordinates
-            # We flipped Y in inference.py to match KITTI, so we must flip back.
-            # We also flip Rotation because the axis was inverted.
-            cx = box[0]
-            cy = -box[1]  # <--- CRITICAL FIX
-            l = box[3]  # dx (Length)
-            w = box[4]  # dy (Width)
-            rot = -box[6]  # <--- CRITICAL FIX
-
-            # 2. Compute 4 corners of the box (2D) relative to center
-            c, s = math.cos(rot), math.sin(rot)
-
-            # Corner offsets (length is x-axis, width is y-axis)
-            x_corners = [l / 2, l / 2, -l / 2, -l / 2]
-            y_corners = [w / 2, -w / 2, -w / 2, w / 2]
-
-            # Rotate and translate
-            corners_2d = []
-            for i in range(4):
-                # Rotate
-                x_rot = x_corners[i] * c - y_corners[i] * s
-                y_rot = x_corners[i] * s + y_corners[i] * c
-
-                # Translate (World Coords)
-                x_final = cx + x_rot
-                y_final = cy + y_rot
-
-                # 3. Scale to Pixel Coordinates (Matches Lidar Logic)
-                # x_scaled = ((x + range) / (2*range)) * width
-                px = int(((x_final + max_range) / (2 * max_range)) * (width - 1))
-                py = int(((y_final + max_range) / (2 * max_range)) * (height - 1))
-                corners_2d.append((px, py))
-
-            # 4. Draw the Polygon (Yellow)
-            # Line width 2 for visibility
-            pygame.draw.lines(bbox_surface, (255, 255, 0), True, corners_2d, 2)
-
-            # Optional: Draw a line indicating "Forward" direction of the car
-            # Front center point
-            fx = cx + (l / 2 * c)
-            fy = cy + (l / 2 * s)
-            px_f = int(((fx + max_range) / (2 * max_range)) * (width - 1))
-            py_f = int(((fy + max_range) / (2 * max_range)) * (height - 1))
-            # Draw line from center to front
-            # Center pixel
-            px_c = int(((cx + max_range) / (2 * max_range)) * (width - 1))
-            py_c = int(((cy + max_range) / (2 * max_range)) * (height - 1))
-            pygame.draw.line(bbox_surface, (255, 0, 0), (px_c, py_c), (px_f, py_f), 2)
-
-        # 5. Apply the exact same Transform as the LiDAR points
-        # The lidar logic does: Rotate(-90) -> Flip(True, True)
-        bbox_surface = pygame.transform.rotate(bbox_surface, -90)
-        bbox_surface = pygame.transform.flip(bbox_surface, True, True)
-
-        # 6. Blit onto the main display
-        display.blit(bbox_surface, offset)
-
-    def _draw_lidar_incremental(self, points, max_range=50.0):
-        """
-        Draws LiDAR points incrementally on the persistent surface.
-        """
-        width, height = self.lidar_surface.get_size()
-
-        # ----- Fade the existing surface
-        fade_surface = pygame.Surface((width, height))
-        fade_surface.fill((0, 0, 0))
-        fade_surface.set_alpha(15)
-        self.lidar_surface.blit(fade_surface, (0, 0))
-
-        # ----- Convert raw points to numpy array
-        xyz = points[:, :3]
-        intensity = points[:, 3]
-
-        # ----- Project X/Y to 2D surface
-        x_scaled = ((xyz[:, 0] + max_range) / (2 * max_range)) * (width - 1)
-        y_scaled = ((xyz[:, 1] + max_range) / (2 * max_range)) * (height - 1)
-
-        # ----- Filter points that are too close to the center of the surface
-        center_x, center_y = width / 2, height / 2
-        pixel_distances = np.sqrt((x_scaled - center_x) ** 2 + (y_scaled - center_y) ** 2)
-        mask = pixel_distances >= 10  # min pixel distance
-
-        x_filtered = x_scaled[mask].astype(int)
-        y_filtered = y_scaled[mask].astype(int)
-        intensity_filtered = np.clip(intensity[mask] * 10.0, 0, 255).astype(np.uint8)
-
-        # ----- Draw points into temporary surface
-        temp_array = np.zeros((width, height), dtype=np.uint8)
-        temp_array[x_filtered, y_filtered] = intensity_filtered
-
-        temp_surface = pygame.surfarray.make_surface(temp_array)
-        temp_surface = pygame.transform.rotate(temp_surface, -90)  # align axes
-
-        temp_surface = pygame.transform.flip(temp_surface, True, True)  # Flip twice so up means up
-
-        # ----- Blend with persistent surface
-        self.lidar_surface.blit(temp_surface, (0, 0), special_flags=pygame.BLEND_ADD)
-
-    @staticmethod
-    def handle_pygame_events():
-        for event in pygame.event.get():
-            if event.type == pygame.QUIT:
-                return True
-            if event.type == pygame.KEYDOWN and event.key == pygame.K_ESCAPE:
-                return True
-        return False
-
-
-# ==============================================================================
-=======
->>>>>>> 619812f8
 # -- Telemetry --------------------------------------------------------------
 # ==============================================================================
 def setup_telemetry(address: str, port: int, send_to_otlp: bool = True, log_to_console: bool = True):
